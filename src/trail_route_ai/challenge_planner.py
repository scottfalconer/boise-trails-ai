--- conflicted
+++ resolved
@@ -695,12 +695,9 @@
     use_rpp: bool = False,
     allow_connectors: bool = True,
     rpp_timeout: float = 5.0,
-<<<<<<< HEAD
     debug_args: argparse.Namespace | None = None,
-=======
     spur_length_thresh: float = 0.3,
     spur_road_bonus: float = 0.25,
->>>>>>> 8ebdbc38
 ) -> List[Edge]:
     """Plan an efficient loop through ``edges`` starting and ending at ``start``."""
 
@@ -975,12 +972,9 @@
             use_rpp=True,
             allow_connectors=allow_connector_trails,
             rpp_timeout=rpp_timeout,
-<<<<<<< HEAD
             debug_args=args,
-=======
             spur_length_thresh=spur_length_thresh,
             spur_road_bonus=spur_road_bonus,
->>>>>>> 8ebdbc38
         )
         if not route_edges:
             continue
@@ -2165,12 +2159,9 @@
             use_rpp=False,
             allow_connectors=args.allow_connector_trails,
             rpp_timeout=args.rpp_timeout,
-<<<<<<< HEAD
             debug_args=args,
-=======
             spur_length_thresh=args.spur_length_thresh,
             spur_road_bonus=args.spur_road_bonus,
->>>>>>> 8ebdbc38
         )
         if initial_route:
             processed_clusters.append((cluster_segs, cluster_nodes))
@@ -2206,12 +2197,9 @@
             use_rpp=False,
             allow_connectors=args.allow_connector_trails,
             rpp_timeout=args.rpp_timeout,
-<<<<<<< HEAD
             debug_args=args,
-=======
             spur_length_thresh=args.spur_length_thresh,
             spur_road_bonus=args.spur_road_bonus,
->>>>>>> 8ebdbc38
         )
         if extended_route:
             debug_log(args, "extended route successful")
@@ -2381,12 +2369,9 @@
                     use_rpp=True,
                     allow_connectors=args.allow_connector_trails,
                     rpp_timeout=args.rpp_timeout,
-<<<<<<< HEAD
                     debug_args=args,
-=======
                     spur_length_thresh=args.spur_length_thresh,
                     spur_road_bonus=args.spur_road_bonus,
->>>>>>> 8ebdbc38
                 )
                 if not route_edges:
                     if len(cluster_segs) == 1:
@@ -2421,12 +2406,9 @@
                             use_rpp=True,
                             allow_connectors=args.allow_connector_trails,
                             rpp_timeout=args.rpp_timeout,
-<<<<<<< HEAD
                             debug_args=args,
-=======
                             spur_length_thresh=args.spur_length_thresh,
                             spur_road_bonus=args.spur_road_bonus,
->>>>>>> 8ebdbc38
                         )
                         if extended_route:
                             debug_log(args, "extended route successful")
@@ -2589,13 +2571,9 @@
                         path_cache,
                         use_rpp=True,
                         allow_connectors=args.allow_connector_trails,
-                        rpp_timeout=args.rpp_timeout,
-<<<<<<< HEAD
                         debug_args=args,
-=======
                         spur_length_thresh=args.spur_length_thresh,
                         spur_road_bonus=args.spur_road_bonus,
->>>>>>> 8ebdbc38
                     )
                     if act_route_edges:
                         activities_for_this_day.append(
