import argparse
import csv
import os
import sys
import datetime
import json
import time
from dataclasses import dataclass, asdict
from collections import defaultdict
from typing import Dict, List, Tuple, Set, Optional

from tqdm.auto import tqdm

import numpy as np
from sklearn.cluster import KMeans
import networkx as nx
import math

try:
    from scipy.spatial import cKDTree

    _HAVE_SCIPY = True
except Exception:  # pragma: no cover - optional dependency
    cKDTree = None
    _HAVE_SCIPY = False

# Allow running this file directly without installing the package
if __package__ in (None, ""):
    sys.path.append(os.path.dirname(os.path.dirname(__file__)))

from trail_route_ai import planner_utils, plan_review

# Type aliases
Edge = planner_utils.Edge

# Thresholds for when to prefer driving between activities
DRIVE_FASTER_FACTOR = 2.0  # drive must be at least this many times faster
MIN_DRIVE_TIME_SAVINGS_MIN = 5.0
MIN_DRIVE_DISTANCE_MI = 1.0
# Extra time assumed for each drive (parking, transition, etc.)
DRIVE_PARKING_OVERHEAD_MIN = 10.0
# Additional bias toward walking when doing so would complete a segment
COMPLETE_SEGMENT_BONUS = 1.0


def build_kdtree(nodes: List[Tuple[float, float]]):
    """Return a KDTree for ``nodes`` if SciPy is available."""
    if _HAVE_SCIPY:
        return cKDTree(np.array(nodes))
    return list(nodes)


def nearest_node(index, point: Tuple[float, float]):
    """Return the nearest node to ``point`` using ``index``."""
    if _HAVE_SCIPY and hasattr(index, "query"):
        _, idx = index.query(point)
        return tuple(index.data[idx])
    nodes = index
    return min(nodes, key=lambda n: (n[0] - point[0]) ** 2 + (n[1] - point[1]) ** 2)


@dataclass
class ClusterInfo:
    edges: List[Edge]
    nodes: Set[Tuple[float, float]]
    start_candidates: List[Tuple[Tuple[float, float], Optional[str]]]
    node_tree: object | None = None

    def __post_init__(self) -> None:
        if self.node_tree is None:
            self.node_tree = build_kdtree(list(self.nodes))


@dataclass
class PlannerConfig:
    start_date: Optional[str] = None
    end_date: Optional[str] = None
    time: str = "4h"
    daily_hours_file: Optional[str] = None
    pace: Optional[float] = None
    grade: float = 0.0
    segments: str = "data/traildata/trail.json"
    dem: Optional[str] = None
    roads: Optional[str] = None
    trailheads: Optional[str] = None
    home_lat: Optional[float] = 43.635278
    home_lon: Optional[float] = -116.205
    max_road: float = 3.0
    road_threshold: float = 0.25
    road_pace: float = 12.0
    perf: str = "data/segment_perf.csv"
    year: Optional[int] = None
    remaining: Optional[str] = None
    output: str = "challenge_plan.csv"
    gpx_dir: str = "gpx"
    output_dir: Optional[str] = None
    auto_output_dir: bool = False
    mark_road_transitions: bool = True
    average_driving_speed_mph: float = 30.0
    max_drive_minutes_per_transfer: float = 30.0
    review: bool = False
    precompute_paths: bool = True
    redundancy_threshold: float = 0.2
    allow_connector_trails: bool = True
    rpp_timeout: float = 5.0
    spur_length_thresh: float = 0.3
    spur_road_bonus: float = 0.25


def load_config(path: str) -> PlannerConfig:
    """Load a :class:`PlannerConfig` from a JSON or YAML file."""
    if not os.path.exists(path):
        raise FileNotFoundError(path)
    with open(path) as f:
        if path.lower().endswith(".json"):
            data = json.load(f)
        else:
            import yaml

            data = yaml.safe_load(f)
    if not isinstance(data, dict):
        raise ValueError("Configuration file must contain a mapping")
    return PlannerConfig(**data)


def midpoint(edge: Edge) -> Tuple[float, float]:
    sx, sy = edge.start
    ex, ey = edge.end
    return ((sx + ex) / 2.0, (sy + ey) / 2.0)


def total_time(edges: List[Edge], pace: float, grade: float, road_pace: float) -> float:
    return sum(planner_utils.estimate_time(e, pace, grade, road_pace) for e in edges)


def debug_log(args: argparse.Namespace | None, message: str) -> None:
    """Append ``message`` to the debug log if ``args.debug`` is set."""
    if args is None:
        return
    path = getattr(args, "debug", None)
    if not path:
        return
    try:
        with open(path, "a") as df:
            df.write(f"{message}\n")
    except Exception:
        pass


def build_nx_graph(
    edges: List[Edge], pace: float, grade: float, road_pace: float
) -> nx.DiGraph:
    G = nx.DiGraph()
    for e in edges:
        w = planner_utils.estimate_time(e, pace, grade, road_pace)
        G.add_edge(e.start, e.end, weight=w, edge=e)
        if e.direction == "both":
            rev = planner_utils.Edge(
                e.seg_id,
                e.name,
                e.end,
                e.start,
                e.length_mi,
                e.elev_gain_ft,
                list(reversed(e.coords)),
                e.kind,
                e.direction,
                e.access_from,
            )
            G.add_edge(e.end, e.start, weight=w, edge=rev)
    return G


def identify_macro_clusters(
    all_trail_segments: List[Edge],
    all_road_segments: List[Edge],
    pace: float,
    grade: float,
    road_pace: float,
) -> List[Tuple[List[Edge], Set[Tuple[float, float]]]]:
    """Identify geographically distinct clusters of trail segments.

    Returns a list where each item contains the trail segments in the cluster
    and the set of nodes that make up the connected component used for the
    clustering graph.
    """

    graph_edges = all_trail_segments + all_road_segments
    G = build_nx_graph(graph_edges, pace, grade, road_pace)

    macro_clusters: List[Tuple[List[Edge], Set[Tuple[float, float]]]] = []
    assigned_segment_ids: set[str | int] = set()

    for component_nodes in nx.weakly_connected_components(G):
        nodes_set = set(component_nodes)
        current_cluster_segments: List[Edge] = []
        for seg in all_trail_segments:
            if seg.seg_id is not None and seg.seg_id in assigned_segment_ids:
                continue
            if seg.start in nodes_set or seg.end in nodes_set:
                current_cluster_segments.append(seg)
                if seg.seg_id is not None:
                    assigned_segment_ids.add(seg.seg_id)

        if current_cluster_segments:
            macro_clusters.append((current_cluster_segments, nodes_set))

    return macro_clusters


def edges_from_path(
    G: nx.DiGraph,
    path: List[Tuple[float, float]],
    required_ids: Optional[Set[str]] = None,
) -> List[Edge]:
    """Return ``Edge`` objects along ``path``.

    When ``required_ids`` is provided, trail segments whose ``seg_id`` is not in
    the set are marked as ``kind="connector"`` to indicate they were added only
    to connect required trails.
    """

    out: List[Edge] = []
    for a, b in zip(path[:-1], path[1:]):
        data = G.get_edge_data(a, b)
        if not data:
            continue
        ed = data[0]["edge"] if 0 in data else data["edge"]
        if required_ids is not None and ed.kind == "trail":
            sid = str(ed.seg_id) if ed.seg_id is not None else None
            if sid is None or sid not in required_ids:
                ed = Edge(
                    ed.seg_id,
                    ed.name,
                    ed.start,
                    ed.end,
                    ed.length_mi,
                    ed.elev_gain_ft,
                    ed.coords,
                    "connector",
                    ed.direction,
                    ed.access_from,
                )
        out.append(ed)
    return out


def _plan_route_greedy(
    G: nx.DiGraph,
    edges: List[Edge],
    start: Tuple[float, float],
    pace: float,
    grade: float,
    road_pace: float,
    max_road: float,
    road_threshold: float,
    dist_cache: Optional[dict] = None,
    *,
    spur_length_thresh: float = 0.3,
    spur_road_bonus: float = 0.25,
    path_back_penalty: float = 1.2,
) -> List[Edge]:
    """Return a continuous route connecting ``edges`` starting from ``start``
    using a greedy nearest-neighbor strategy.

    ``max_road`` limits road mileage for any connector. ``road_threshold``
    expresses the additional time we're willing to spend to stay on trail.
    If a trail connector is within ``road_threshold`` of the best road option
    (in terms of time), the trail is chosen.
    """
    remaining = edges[:]
    route: List[Edge] = []
    order: List[Edge] = []
    cur = start
    degree: Dict[Tuple[float, float], int] = defaultdict(int)
    for seg in edges:
        degree[seg.start] += 1
        degree[seg.end] += 1
    last_seg: Optional[Edge] = None
    while remaining:
        paths = None
        if dist_cache is not None:
            if cur in dist_cache:
                paths = dist_cache[cur]
            else:
                _, paths = nx.single_source_dijkstra(G, cur, weight="weight")
                dist_cache[cur] = paths
        else:
            _, paths = nx.single_source_dijkstra(G, cur, weight="weight")
        candidate_info = []
        for e in remaining:
            for end in [e.start, e.end]:
                if end == e.end and e.direction != "both":
                    continue
                if end not in paths:
                    continue
                path_nodes = paths[end]
                edges_path = edges_from_path(G, path_nodes)
                road_dist = sum(ed.length_mi for ed in edges_path if ed.kind == "road")
                time = sum(
                    planner_utils.estimate_time(ed, pace, grade, road_pace)
                    for ed in edges_path
                )
                time += planner_utils.estimate_time(e, pace, grade, road_pace)
                uses_road = any(ed.kind == "road" for ed in edges_path)
                candidate_info.append((time, uses_road, e, end, edges_path, road_dist))

        allowed_max_road = max_road
        if (
            last_seg is not None
            and degree.get(cur, 0) == 1
            and last_seg.length_mi <= spur_length_thresh
        ):
            allowed_max_road += spur_road_bonus
        candidates = [c[:5] for c in candidate_info if c[5] <= allowed_max_road]

        if not candidates:
            if not candidate_info:
                current_last_segment_name = (
                    route[-1].name
                    if route and hasattr(route[-1], "name") and route[-1].name
                    else (
                        str(route[-1].seg_id)
                        if route and hasattr(route[-1], "seg_id")
                        else "the route start"
                    )
                )
                remaining_segment_names = [s.name or str(s.seg_id) for s in remaining]

                print(
                    f"Error in plan_route: Could not find a valid path from '{current_last_segment_name}' "
                    f"to any of the remaining segments: {remaining_segment_names} "
                    f"within the given constraints (e.g., max_road for connector). "
                    f"This cluster cannot be routed continuously.",
                    file=sys.stderr,
                )
            return [], []  # No viable connector under max_road

        best = min(candidates, key=lambda c: c[0])
        trail_candidates = [c for c in candidates if not c[1]]
        if trail_candidates:
            best_trail = min(trail_candidates, key=lambda c: c[0])
            if best_trail[0] <= best[0] * (1 + road_threshold):
                chosen = best_trail
            else:
                chosen = best
        else:
            chosen = best

        time, uses_road, e, end, best_path_edges = chosen
        route.extend(best_path_edges)
        if end == e.start:
            route.append(e)
            order.append(e)
            cur = e.end
            last_seg = e
        else:
            # reverse orientation if allowed
            if e.direction != "both":
                return [], []
            rev = Edge(
                e.seg_id,
                e.name,
                e.end,
                e.start,
                e.length_mi,
                e.elev_gain_ft,
                list(reversed(e.coords)),
                e.kind,
                e.direction,
                e.access_from,
            )
            route.append(rev)
            order.append(e)
            cur = rev.end
            last_seg = e
        remaining.remove(e)

    if cur == start:
        return route, order

    G_for_path_back = G.copy()
    for edge_obj in edges:  # 'edges' is the original list of segments for this cluster
        if G_for_path_back.has_edge(edge_obj.start, edge_obj.end):
            # Ensure the edge data is directly accessible; MultiDiGraph might have a list
            # For simple Graph, this should be fine. If it's a MultiGraph, one might need to iterate G_for_path_back.get_edge_data
            edge_data = G_for_path_back[edge_obj.start][edge_obj.end]
            if isinstance(edge_data, list):  # Should not happen with G = nx.Graph()
                # This case is more complex if multiple edges connect same nodes.
                # Assuming build_nx_graph creates simple graph where one edge = one set of attributes.
                # For now, if it's a list, we might be modifying the wrong one or need to find the specific one.
                # However, current build_nx_graph adds one edge.
                pass  # Or log a warning if this structure is unexpected.

            # Check if 'weight' exists, add if not (though build_nx_graph should add it)
            if "weight" not in edge_data:
                edge_data["weight"] = planner_utils.estimate_time(
                    edge_obj, pace, grade, road_pace
                )  # Re-estimate if missing

            current_weight = edge_data["weight"]
            edge_data["weight"] = current_weight * path_back_penalty
            # For MultiGraph, one would do:
            #   G_for_path_back[edge_obj.start][edge_obj.end][key]['weight'] *= path_back_penalty

    try:
        path_pen_nodes = nx.shortest_path(G_for_path_back, cur, start, weight="weight")
        path_pen_edges = edges_from_path(G, path_pen_nodes)
        time_pen = total_time(path_pen_edges, pace, grade, road_pace)
    except nx.NetworkXNoPath:
        path_pen_edges = None
        time_pen = float("inf")

    try:
        if dist_cache is not None:
            if cur in dist_cache and start in dist_cache[cur]:
                path_unpen_nodes = dist_cache[cur][start]
            else:
                path_unpen_nodes = nx.shortest_path(G, cur, start, weight="weight")
                dist_cache.setdefault(cur, {})[start] = path_unpen_nodes
        else:
            path_unpen_nodes = nx.shortest_path(G, cur, start, weight="weight")
        path_unpen_edges = edges_from_path(G, path_unpen_nodes)
        time_unpen = total_time(path_unpen_edges, pace, grade, road_pace)
    except nx.NetworkXNoPath:
        path_unpen_edges = None
        time_unpen = float("inf")

    if time_pen <= time_unpen and path_pen_edges is not None:
        route.extend(path_pen_edges)
    elif path_unpen_edges is not None:
        route.extend(path_unpen_edges)

    return route, order


def _plan_route_for_sequence(
    G: nx.DiGraph,
    sequence: List[Edge],
    start: Tuple[float, float],
    pace: float,
    grade: float,
    road_pace: float,
    max_road: float,
    road_threshold: float,
    dist_cache: Optional[dict] = None,
    *,
    spur_length_thresh: float = 0.3,
    spur_road_bonus: float = 0.25,
) -> List[Edge]:
    """Plan a route following ``sequence`` of segments in the given order."""

    cur = start
    route: List[Edge] = []
    degree: Dict[Tuple[float, float], int] = defaultdict(int)
    for seg in sequence:
        degree[seg.start] += 1
        degree[seg.end] += 1
    last_seg: Optional[Edge] = None
    for seg in sequence:
        candidates = []
        for end in [seg.start, seg.end]:
            if end == seg.end and seg.direction != "both":
                continue
            try:
                if dist_cache is not None:
                    if cur in dist_cache and end in dist_cache[cur]:
                        path_nodes = dist_cache[cur][end]
                    else:
                        path_nodes = nx.shortest_path(G, cur, end, weight="weight")
                        dist_cache.setdefault(cur, {})[end] = path_nodes
                else:
                    path_nodes = nx.shortest_path(G, cur, end, weight="weight")
                edges_path = edges_from_path(G, path_nodes)
                road_dist = sum(e.length_mi for e in edges_path if e.kind == "road")
                allowed_max_road = max_road
                if (
                    last_seg is not None
                    and degree.get(cur, 0) == 1
                    and last_seg.length_mi <= spur_length_thresh
                ):
                    allowed_max_road += spur_road_bonus
                if road_dist > allowed_max_road:
                    continue
                t = sum(
                    planner_utils.estimate_time(e, pace, grade, road_pace)
                    for e in edges_path
                )
                t += planner_utils.estimate_time(seg, pace, grade, road_pace)
                uses_road = any(e.kind == "road" for e in edges_path)
                candidates.append((t, uses_road, end, edges_path))
            except nx.NetworkXNoPath:
                continue

        if not candidates:
            # fallback ignoring max_road
            for end in [seg.start, seg.end]:
                if end == seg.end and seg.direction != "both":
                    continue
                try:
                    if dist_cache is not None:
                        if cur in dist_cache and end in dist_cache[cur]:
                            path_nodes = dist_cache[cur][end]
                        else:
                            path_nodes = nx.shortest_path(G, cur, end, weight="weight")
                            dist_cache.setdefault(cur, {})[end] = path_nodes
                    else:
                        path_nodes = nx.shortest_path(G, cur, end, weight="weight")
                    edges_path = edges_from_path(G, path_nodes)
                    t = sum(
                        planner_utils.estimate_time(e, pace, grade, road_pace)
                        for e in edges_path
                    )
                    t += planner_utils.estimate_time(seg, pace, grade, road_pace)
                    uses_road = any(e.kind == "road" for e in edges_path)
                    candidates.append((t, uses_road, end, edges_path))
                except nx.NetworkXNoPath:
                    continue
            if not candidates:
                return []

        best = min(candidates, key=lambda c: c[0])
        trail_cands = [c for c in candidates if not c[1]]
        if trail_cands:
            best_trail = min(trail_cands, key=lambda c: c[0])
            if best_trail[0] <= best[0] * (1 + road_threshold):
                chosen = best_trail
            else:
                chosen = best
        else:
            chosen = best

        t, uses_road, end, path_edges = chosen
        route.extend(path_edges)
        if end == seg.start:
            route.append(seg)
            cur = seg.end
            last_seg = seg
        else:
            if seg.direction != "both":
                return []
            rev = Edge(
                seg.seg_id,
                seg.name,
                seg.end,
                seg.start,
                seg.length_mi,
                seg.elev_gain_ft,
                list(reversed(seg.coords)),
                seg.kind,
                seg.direction,
                seg.access_from,
            )
            route.append(rev)
            cur = rev.end
            last_seg = seg

    if cur != start:
        try:
            if dist_cache is not None:
                if cur in dist_cache and start in dist_cache[cur]:
                    path_back_nodes = dist_cache[cur][start]
                else:
                    path_back_nodes = nx.shortest_path(G, cur, start, weight="weight")
                    dist_cache.setdefault(cur, {})[start] = path_back_nodes
            else:
                path_back_nodes = nx.shortest_path(G, cur, start, weight="weight")
            route.extend(edges_from_path(G, path_back_nodes))
        except nx.NetworkXNoPath:
            pass

    return route


def plan_route_rpp(
    G: nx.DiGraph,
    edges: List[Edge],
    start: Tuple[float, float],
    pace: float,
    grade: float,
    road_pace: float,
    *,
    allow_connectors: bool = True,
    road_threshold: float = 0.25,
    rpp_timeout: float | None = None,
) -> List[Edge]:
    """Approximate Rural Postman solution using Steiner tree and Eulerization.

    Parameters
    ----------
    road_threshold : float, optional
        Maximum road mileage allowed when connecting disjoint components.
    rpp_timeout : float | None, optional
        Time limit in seconds. If exceeded, the best route found so far is
        returned instead of raising an error.
    """

    if not edges:
        return []

    start_time = time.perf_counter()

    def timed_out() -> bool:
        return (
            rpp_timeout is not None
            and rpp_timeout > 0
            and (time.perf_counter() - start_time >= rpp_timeout)
        )

    UG = nx.Graph()
    for u, v, data in G.edges(data=True):
        UG.add_edge(u, v, weight=data.get("weight", 0.0), edge=data.get("edge"))

    required_ids: Set[str] = {str(e.seg_id) for e in edges if e.seg_id is not None}
    required_nodes = {e.start for e in edges} | {e.end for e in edges}

    sub = nx.Graph()
    for e in edges:
        if UG.has_edge(e.start, e.end):
            sub.add_edge(e.start, e.end, **UG.get_edge_data(e.start, e.end))
        elif UG.has_edge(e.end, e.start):
            sub.add_edge(e.end, e.start, **UG.get_edge_data(e.end, e.start))

    if allow_connectors and not timed_out():
        steiner = nx.algorithms.approximation.steiner_tree(
            UG, required_nodes, weight="weight"
        )
        sub.add_edges_from(steiner.edges(data=True))

    if not nx.is_connected(sub) and not timed_out():
        components = list(nx.connected_components(sub))
        for i in range(len(components) - 1):
            c1 = components[i]
            c2 = components[i + 1]
            best_path = None
            best_road = float("inf")
            for u in c1:
                for v in c2:
                    try:
                        path = nx.shortest_path(UG, u, v, weight="weight")
                    except (nx.NetworkXNoPath, nx.NodeNotFound):
                        continue
                    cand = edges_from_path(G, path, required_ids=required_ids)
                    road_dist = sum(e.length_mi for e in cand if e.kind == "road")
                    if road_dist < best_road:
                        best_road = road_dist
                        best_path = cand
            if best_path and best_road <= road_threshold:
                for e in best_path:
                    if UG.has_edge(e.start, e.end):
                        sub.add_edge(e.start, e.end, **UG.get_edge_data(e.start, e.end))
                    elif UG.has_edge(e.end, e.start):
                        sub.add_edge(e.end, e.start, **UG.get_edge_data(e.end, e.start))

    if not nx.is_connected(sub):
        return []

    if timed_out():
        return []

    try:
        eulerized = nx.euler.eulerize(sub)
    except (nx.NetworkXError, TimeoutError):
        return []

    if start not in eulerized:
        tree_tmp = build_kdtree(list(eulerized.nodes))
        start = nearest_node(tree_tmp, start)

    circuit = list(nx.eulerian_circuit(eulerized, source=start))

    if timed_out():
        return []
    route: List[Edge] = []
    for u, v in circuit:
        data = eulerized.get_edge_data(u, v)
        if data:
            if isinstance(data, dict) and 0 in data:
                ed = data[0].get("edge")
            else:
                ed = data.get("edge")
        else:
            ed = None
        if ed is not None:
            sid = str(ed.seg_id) if ed.seg_id is not None else None
            if sid is None or sid not in required_ids:
                if ed.kind == "trail":
                    ed = Edge(
                        ed.seg_id,
                        ed.name,
                        ed.start,
                        ed.end,
                        ed.length_mi,
                        ed.elev_gain_ft,
                        ed.coords,
                        "connector",
                        ed.direction,
                        ed.access_from,
                    )
            route.append(ed)
        else:
            try:
                path = nx.shortest_path(G, u, v, weight="weight")
                route.extend(edges_from_path(G, path, required_ids=required_ids))
            except (nx.NetworkXNoPath, nx.NodeNotFound):
                continue
        if timed_out():
            break

    return route


def _reverse_edge(e: Edge) -> Edge:
    """Return a copy of ``e`` reversed in direction."""
    return Edge(
        e.seg_id,
        e.name,
        e.end,
        e.start,
        e.length_mi,
        e.elev_gain_ft,
        list(reversed(e.coords)),
        e.kind,
        e.direction,
        e.access_from,
    )


def _edges_form_tree(edges: List[Edge]) -> bool:
    """Return ``True`` if ``edges`` form a tree (no cycles)."""
    UG = nx.Graph()
    for e in edges:
        UG.add_edge(e.start, e.end)
    return nx.is_tree(UG)


def _plan_route_tree(edges: List[Edge], start: Tuple[float, float]) -> List[Edge]:
    """Plan a depth-first traversal of a tree network."""

    if not edges:
        return []

    UG = nx.Graph()
    for e in edges:
        UG.add_edge(e.start, e.end, edge=e)

    visited: set[Tuple[Tuple[float, float], Tuple[float, float]]] = set()
    route: List[Edge] = []

    def dfs(u: Tuple[float, float], parent: Tuple[float, float] | None) -> None:
        for v in UG.neighbors(u):
            if parent is not None and v == parent:
                continue
            key = tuple(sorted((u, v)))
            if key in visited:
                continue
            visited.add(key)
            e = UG[u][v]["edge"]
            forward = e if e.start == u else _reverse_edge(e)
            back = _reverse_edge(forward)
            route.append(forward)
            dfs(v, u)
            route.append(back)

    dfs(start, None)
    return route


def plan_route(
    G: nx.DiGraph,
    edges: List[Edge],
    start: Tuple[float, float],
    pace: float,
    grade: float,
    road_pace: float,
    max_road: float,
    road_threshold: float,
    dist_cache: Optional[dict] = None,
    *,
    use_rpp: bool = False,
    allow_connectors: bool = True,
    rpp_timeout: float = 5.0,
    debug_args: argparse.Namespace | None = None,
    spur_length_thresh: float = 0.3,
    spur_road_bonus: float = 0.25,
    path_back_penalty: float = 1.2,
) -> List[Edge]:
    """Plan an efficient loop through ``edges`` starting and ending at ``start``."""

<<<<<<< HEAD
    debug_log(debug_args, f"plan_route: {len(edges)} segs from {start}, use_rpp={use_rpp}")

    cluster_nodes = {e.start for e in edges} | {e.end for e in edges}
    if start not in cluster_nodes:
        tree_tmp = build_kdtree(list(cluster_nodes))
        start = nearest_node(tree_tmp, start)
        debug_log(debug_args, f"adjusted start to {start}")
=======
    debug_log(
        debug_args, f"plan_route: {len(edges)} segs from {start}, use_rpp={use_rpp}"
    )
>>>>>>> 750fdbc2
    if _edges_form_tree(edges) and all(e.direction == "both" for e in edges):
        try:
            tree_route = _plan_route_tree(edges, start)
            if tree_route:
                return tree_route
        except Exception:
            pass

    if use_rpp:
        connectivity_subs = split_cluster_by_connectivity(edges, G, max_road)
        if len(connectivity_subs) == 1:
            try:
                debug_log(debug_args, "attempting RPP")
                route_rpp = plan_route_rpp(
                    G,
                    edges,
                    start,
                    pace,
                    grade,
                    road_pace,
                    allow_connectors=allow_connectors,
                    road_threshold=road_threshold,
                    rpp_timeout=rpp_timeout,
                )
                if route_rpp:
                    debug_log(debug_args, "RPP successful")
                    return route_rpp
            except (nx.NodeNotFound, nx.NetworkXNoPath) as e:
                debug_log(debug_args, f"RPP connectivity issue: {e}; retrying")
                try:
                    start = next(iter(cluster_nodes))
                    route_rpp = plan_route_rpp(
                        G,
                        edges,
                        start,
                        pace,
                        grade,
                        road_pace,
                        allow_connectors=allow_connectors,
                        road_threshold=road_threshold,
                        rpp_timeout=rpp_timeout,
                    )
                    if route_rpp:
                        debug_log(debug_args, "RPP successful")
                        return route_rpp
                except Exception as e2:
                    debug_log(debug_args, f"RPP retry failed: {e2}")
            except Exception as e:
                debug_log(debug_args, f"RPP failed: {e}")
        else:
            debug_log(debug_args, "cluster not connected; skipping RPP")

    debug_log(debug_args, "falling back to greedy search")

    initial_route, seg_order = _plan_route_greedy(
        G,
        edges,
        start,
        pace,
        grade,
        road_pace,
        max_road,
        road_threshold,
        dist_cache,
        spur_length_thresh=spur_length_thresh,
        spur_road_bonus=spur_road_bonus,
        path_back_penalty=path_back_penalty,
    )
    debug_log(
        debug_args,
        f"greedy initial route time {total_time(initial_route, pace, grade, road_pace):.2f} min",
    )
    if not initial_route or len(seg_order) <= 2:
        return initial_route

    best_route = initial_route
    best_order = seg_order
    best_time = total_time(best_route, pace, grade, road_pace)

    improved = True
    while improved:
        improved = False
        n = len(best_order)
        for i in range(n - 1):
            for j in range(i + 2, n + 1):
                new_order = best_order[:i] + best_order[i:j][::-1] + best_order[j:]
                candidate_route = _plan_route_for_sequence(
                    G,
                    new_order,
                    start,
                    pace,
                    grade,
                    road_pace,
                    max_road,
                    road_threshold,
                    dist_cache,
                    spur_length_thresh=spur_length_thresh,
                    spur_road_bonus=spur_road_bonus,
                )
                if not candidate_route:
                    continue
                cand_time = total_time(candidate_route, pace, grade, road_pace)
                if cand_time < best_time:
                    debug_log(
                        debug_args,
                        f"2-opt improvement {best_time:.2f} -> {cand_time:.2f}",
                    )
                    best_time = cand_time
                    best_route = candidate_route
                    best_order = new_order
                    improved = True
                    break
            if improved:
                break

    debug_log(debug_args, f"final route time {best_time:.2f}")
    return best_route


def parse_remaining(value: str) -> List[str]:
    if os.path.exists(value):
        with open(value) as f:
            text = f.read()
    else:
        text = value
    items = [x.strip() for x in text.replace("\n", ",").split(",") if x.strip()]
    return items


def cluster_segments(
    edges: List[Edge],
    pace: float,
    grade: float,
    budget: float,
    max_clusters: int,
    road_pace: float,
) -> List[List[Edge]]:
    if not edges:
        return []
    pts = np.array([midpoint(e) for e in edges])
    k = min(max_clusters, len(edges))
    km = KMeans(n_clusters=k, n_init=10, random_state=0)
    labels = km.fit_predict(pts)
    initial: Dict[int, List[Edge]] = defaultdict(list)
    for lbl, e in zip(labels, edges):
        initial[lbl].append(e)
    clusters: List[List[Edge]] = []
    for group in initial.values():
        group = sorted(
            group,
            key=lambda e: planner_utils.estimate_time(e, pace, grade, road_pace),
            reverse=True,
        )
        cur: List[Edge] = []
        t = 0.0
        for e in group:
            et = planner_utils.estimate_time(e, pace, grade, road_pace)
            if t + et > budget and cur:
                clusters.append(cur)
                cur = [e]
                t = et
            else:
                cur.append(e)
                t += et
        if cur:
            clusters.append(cur)
    while len(clusters) < max_clusters:
        clusters.append([])
    while len(clusters) > max_clusters:
        clusters.sort(key=lambda c: total_time(c, pace, grade, road_pace))
        small = clusters.pop(0)
        merged = False
        for i, other in enumerate(clusters):
            if (
                total_time(other, pace, grade, road_pace)
                + total_time(small, pace, grade, road_pace)
                <= budget
            ):
                clusters[i] = other + small
                merged = True
                break
        if not merged:
            clusters.append(small)
            break

    def _repartition_cluster(edges: List[Edge]) -> List[List[Edge]]:
        if not edges:
            return [edges]

        Gc = nx.Graph()
        for ed in edges:
            w = planner_utils.estimate_time(ed, pace, grade, road_pace)
            Gc.add_edge(ed.start, ed.end, weight=w, edge=ed)

        # First attempt a simple tree traversal
        if _edges_form_tree(edges):
            try:
                _plan_route_tree(edges, edges[0].start)
                return [edges]
            except Exception:
                pass

        # If removing the heaviest edge splits the graph, recurse
        mst = (
            nx.maximum_spanning_tree(Gc, weight="weight")
            if Gc.number_of_edges()
            else Gc
        )
        if mst.number_of_edges() == 0:
            return [edges]
        u, v, data = max(mst.edges(data=True), key=lambda t: t[2]["weight"])
        mst.remove_edge(u, v)
        comps = list(nx.connected_components(mst))
        if len(comps) <= 1:
            return [edges]
        out: List[List[Edge]] = []
        for comp in comps:
            part = [e for e in edges if e.start in comp or e.end in comp]
            out.extend(_repartition_cluster(part) if len(part) > 1 else [part])
        return out

    refined: List[List[Edge]] = []
    for c in clusters:
        for part in _repartition_cluster(c):
            if part:
                refined.append(part)

    return refined[:max_clusters]


def split_cluster_by_connectivity(
    cluster_edges: List[Edge],
    G: nx.DiGraph,
    max_road: float,
) -> List[List[Edge]]:
    """Split ``cluster_edges`` into subclusters based on walkable connectivity.

    Two segments are considered connected if a path exists between any of their
    endpoints using at most ``max_road`` miles of road. Trail mileage along the
    connector does not count against this limit. The returned list will contain
    one or more groups of edges that are internally connected according to this
    rule. The original ordering of segments is not preserved.
    """

    def road_weight(
        u: Tuple[float, float], v: Tuple[float, float], data: dict
    ) -> float:
        edge = data.get("edge") if isinstance(data, dict) else data[0]["edge"]
        return edge.length_mi if edge.kind == "road" else 0.0

    remaining = list(cluster_edges)
    subclusters: List[List[Edge]] = []

    while remaining:
        seed = remaining.pop(0)
        group = [seed]
        group_nodes = {seed.start, seed.end}

        changed = True
        while changed:
            changed = False
            for seg in remaining[:]:
                reachable = False
                for gn in list(group_nodes):
                    for node in (seg.start, seg.end):
                        try:
                            dist = nx.shortest_path_length(
                                G, gn, node, weight=road_weight
                            )
                        except (nx.NetworkXNoPath, nx.NodeNotFound):
                            continue
                        if dist <= max_road:
                            reachable = True
                            break
                    if reachable:
                        break
                if reachable:
                    group.append(seg)
                    group_nodes.update([seg.start, seg.end])
                    remaining.remove(seg)
                    changed = True

        subclusters.append(group)

    return subclusters


def smooth_daily_plans(
    daily_plans: List[Dict[str, object]],
    remaining_clusters: List[ClusterInfo],
    daily_budget_minutes: Dict[datetime.date, float],
    G: nx.Graph,
    pace: float,
    grade: float,
    road_pace: float,
    max_road: float,
    road_threshold: float,
    dist_cache: Optional[dict] = None,
    *,
    allow_connector_trails: bool = True,
    rpp_timeout: float = 5.0,
    road_graph: Optional[nx.Graph] = None,
    average_driving_speed_mph: float = 30.0,
    home_coord: Optional[Tuple[float, float]] = None,
    spur_length_thresh: float = 0.3,
    spur_road_bonus: float = 0.25,
    debug_args: argparse.Namespace | None = None,
) -> None:
    """Fill underutilized days with any remaining clusters."""

    if not remaining_clusters:
        return

    def remaining_time(day_plan: Dict[str, object]) -> float:
        budget = daily_budget_minutes.get(day_plan["date"], 240.0)
        used = day_plan["total_activity_time"] + day_plan["total_drive_time"]
        return budget - used

    # sort days by available time descending
    days_sorted = sorted(daily_plans, key=remaining_time, reverse=True)

    for cluster in list(remaining_clusters):
        # choose a starting node
        start_candidates = cluster.start_candidates
        if start_candidates:
            start_node = start_candidates[0][0]
            start_name = start_candidates[0][1]
        else:
            centroid = (
                sum(midpoint(e)[0] for e in cluster.edges) / len(cluster.edges),
                sum(midpoint(e)[1] for e in cluster.edges) / len(cluster.edges),
            )
            start_node = nearest_node(cluster.node_tree, centroid)
            start_name = None

        route_edges = plan_route(
            G,
            cluster.edges,
            start_node,
            pace,
            grade,
            road_pace,
            max_road,
            road_threshold,
            dist_cache,
            use_rpp=True,
            allow_connectors=allow_connector_trails,
            rpp_timeout=rpp_timeout,
            debug_args=debug_args,
            spur_length_thresh=spur_length_thresh,
            spur_road_bonus=spur_road_bonus,
        )
        if not route_edges:
            continue
        est_time = total_time(route_edges, pace, grade, road_pace)

        max_avail = max(remaining_time(d) for d in days_sorted) if days_sorted else 0
        if est_time > max_avail and len(cluster.edges) > 1 and max_avail > 0:
            num_parts = max(1, int(math.ceil(est_time / max_avail)))
            subclusters = cluster_segments(
                cluster.edges,
                pace=pace,
                grade=grade,
                budget=max_avail,
                max_clusters=num_parts,
                road_pace=road_pace,
            )
            for sub in subclusters:
                if not sub:
                    continue
                remaining_clusters.append(
                    ClusterInfo(
                        sub,
                        {pt for e in sub for pt in (e.start, e.end)},
                        start_candidates,
                    )
                )
            remaining_clusters.remove(cluster)
            days_sorted = sorted(daily_plans, key=remaining_time, reverse=True)
            continue

        # try to find a day with enough remaining time
        placed = False
        for day_plan in days_sorted:
            avail = remaining_time(day_plan)
            extra_drive = 0.0
            drive_from = home_coord
            if road_graph is not None and average_driving_speed_mph > 0:
                acts = [
                    a
                    for a in day_plan.get("activities", [])
                    if a.get("type") == "activity"
                ]
                if acts:
                    drive_from = acts[-1]["route_edges"][-1].end
                if drive_from is not None:
                    extra_drive = planner_utils.estimate_drive_time_minutes(
                        drive_from,
                        start_node,
                        road_graph,
                        average_driving_speed_mph,
                    )
                    if (
                        home_coord is not None
                        and drive_from == home_coord
                        and planner_utils._haversine_mi(drive_from, start_node)
                        <= MIN_DRIVE_DISTANCE_MI
                    ):
                        extra_drive = 0.0
                    extra_drive += DRIVE_PARKING_OVERHEAD_MIN

            if avail >= est_time + extra_drive:
                if extra_drive > 0:
                    day_plan.setdefault("activities", []).append(
                        {
                            "type": "drive",
                            "minutes": extra_drive,
                            "from_coord": drive_from,
                            "to_coord": start_node,
                        }
                    )
                    day_plan["total_drive_time"] += extra_drive
                day_plan.setdefault("activities", []).append(
                    {
                        "type": "activity",
                        "route_edges": route_edges,
                        "name": f"Activity Part {len([a for a in day_plan['activities'] if a['type']=='activity']) + 1}",
                        "ignored_budget": False,
                        "start_name": start_name,
                        "start_coord": start_node,
                    }
                )
                day_plan["total_activity_time"] += est_time
                placed = True
                break
        if placed:
            remaining_clusters.remove(cluster)


def _human_join(items: List[str]) -> str:
    """Join a list of strings with commas and 'and'."""
    if not items:
        return ""
    if len(items) == 1:
        return items[0]
    if len(items) == 2:
        return f"{items[0]} and {items[1]}"
    return ", ".join(items[:-1]) + f", and {items[-1]}"


def build_route_description(
    activities: List[Dict[str, object]],
    total_distance_mi: float,
    total_time_min: float,
    drive_time_min: float,
    total_gain_ft: float,
    challenge_ids: Optional[Set[str]] = None,
) -> str:
    """Return a concise human-friendly description for a day's plan."""

    if not activities:
        return "Unable to complete"

    start_name = activities[0].get("start_name") or ""
    route_edges: List[Edge] = []
    for act in activities:
        if act.get("type") == "activity":
            route_edges.extend(act.get("route_edges", []))

    trail_names: List[str] = []
    prev = None
    for e in route_edges:
        if e.kind != "trail":
            continue
        if challenge_ids is not None and str(e.seg_id) not in challenge_ids:
            continue
        name = e.name or str(e.seg_id)
        if name != prev:
            trail_names.append(name)
            prev = name

    trails_part = _human_join(trail_names)
    if start_name:
        desc = (
            f"Starting at {start_name} via {trails_part}"
            if trails_part
            else f"Starting at {start_name}"
        )
    else:
        desc = f"Route covers {trails_part}" if trails_part else "Route"

    dist_part = f"~{total_distance_mi:.1f} miles"
    if total_time_min >= 90:
        time_part = f"~{total_time_min/60:.1f} hours"
    else:
        time_part = f"~{round(total_time_min)} min"
    desc += f", {dist_part} in {time_part}"
    if drive_time_min:
        desc += f" (plus {round(drive_time_min)} min drive)"

    difficulty = "Easy"
    if total_distance_mi > 7 or total_gain_ft > 1500:
        difficulty = "Hard"
    elif total_distance_mi > 3 or total_gain_ft > 500:
        difficulty = "Moderate"

    mid = len(route_edges) // 2 if route_edges else 0
    gain_first = sum(e.elev_gain_ft for e in route_edges[:mid])
    gain_second = sum(e.elev_gain_ft for e in route_edges[mid:])
    note = ""
    if total_gain_ft < 200:
        note = "mostly flat"
    elif gain_first > gain_second * 1.5 and gain_first - gain_second > 250:
        note = "steep start"
    elif gain_second > gain_first * 1.5 and gain_second - gain_first > 250:
        note = "steep finish"

    desc += f". Difficulty: {difficulty}"
    if note:
        desc += f" ({note})"
    return desc


def write_plan_html(
    path: str,
    daily_plans: List[Dict[str, object]],
    image_dir: str,
    dem_path: Optional[str] = None,
    hit_list: Optional[List[Dict[str, object]]] = None,
) -> None:
    """Write an HTML overview of ``daily_plans`` with maps and elevation.

    When ``hit_list`` is provided, an additional section summarizing quick
    segments is appended to the report.
    """

    os.makedirs(image_dir, exist_ok=True)

    lines = [
        "<!DOCTYPE html>",
        "<html>",
        "<head>",
        "<meta charset='utf-8'>",
        "<meta name='viewport' content='width=device-width, initial-scale=1'>",
        "<style>img{max-width:100%;height:auto;} body{font-family:sans-serif;} .day{margin-bottom:2em;}</style>",
        "<title>Challenge Plan</title>",
        "</head>",
        "<body>",
        "<h1>Daily Plan</h1>",
    ]

    for idx, day in enumerate(daily_plans, start=1):
        date_str = day["date"].isoformat()
        lines.append(f"<div class='day'><h2>Day {idx} - {date_str}</h2>")
        notes = day.get("notes")
        for part_idx, act in enumerate(day.get("activities", []), start=1):
            if act.get("type") != "activity":
                continue
            lines.append(f"<h3>Part {part_idx}: {act.get('start_name','Route')}</h3>")
            lines.append("<ul>")
            for e in act.get("route_edges", []):
                seg_name = e.name or str(e.seg_id)
                direction_note = f" ({e.direction})" if e.direction != "both" else ""
                lines.append(
                    f"<li><b>{seg_name}</b> – {e.length_mi:.1f} mi{direction_note}</li>"
                )
            lines.append("</ul>")

        if notes:
            lines.append(f"<p><em>{notes}</em></p>")
        rationale = day.get("rationale")
        if rationale:
            lines.append(f"<p><em>Rationale: {rationale}</em></p>")

        metrics = day.get("metrics")
        if metrics:
            lines.append("<ul>")
            lines.append(
                f"<li>Total Distance: {metrics['total_distance_mi']:.1f} mi</li>"
            )
            lines.append(f"<li>New Distance: {metrics['new_distance_mi']:.1f} mi</li>")
            lines.append(
                f"<li>Redundant Distance: {metrics['redundant_distance_mi']:.1f} mi ({metrics['redundant_distance_pct']:.0f}% )</li>"
            )
            lines.append(
                f"<li>Total Elevation Gain: {metrics['total_elev_gain_ft']:.0f} ft</li>"
            )
            lines.append(
                f"<li>Redundant Elevation Gain: {metrics['redundant_elev_gain_ft']:.0f} ft ({metrics['redundant_elev_pct']:.0f}% )</li>"
            )
            lines.append(f"<li>Drive Time: {metrics['drive_time_min']:.0f} min</li>")
            lines.append(f"<li>Run Time: {metrics['run_time_min']:.0f} min</li>")
            lines.append(f"<li>Total Time: {metrics['total_time_min']:.0f} min</li>")
            lines.append("</ul>")

        coords: List[Tuple[float, float]] = []
        for act in day.get("activities", []):
            if act.get("type") == "activity":
                coords.extend(
                    planner_utils.collect_route_coords(act.get("route_edges", []))
                )

        map_img = os.path.join(image_dir, f"map_day_{idx:02d}.png")
        planner_utils.plot_route_map(coords, map_img)
        rel_map = os.path.relpath(map_img, os.path.dirname(path))
        lines.append(f"<img src='{rel_map}' alt='Day {idx} map'>")

        if dem_path:
            elev_img = os.path.join(image_dir, f"elev_day_{idx:02d}.png")
            planner_utils.plot_elevation_profile(coords, dem_path, elev_img)
            rel_elev = os.path.relpath(elev_img, os.path.dirname(path))
            lines.append(f"<img src='{rel_elev}' alt='Day {idx} elevation'>")

        lines.append("</div>")

    totals = {
        "total_distance_mi": 0.0,
        "new_distance_mi": 0.0,
        "redundant_distance_mi": 0.0,
        "total_elev_gain_ft": 0.0,
        "redundant_elev_gain_ft": 0.0,
        "drive_time_min": 0.0,
        "run_time_min": 0.0,
        "total_time_min": 0.0,
    }
    for day in daily_plans:
        m = day.get("metrics")
        if not m:
            continue
        totals["total_distance_mi"] += m["total_distance_mi"]
        totals["new_distance_mi"] += m["new_distance_mi"]
        totals["redundant_distance_mi"] += m["redundant_distance_mi"]
        totals["total_elev_gain_ft"] += m["total_elev_gain_ft"]
        totals["redundant_elev_gain_ft"] += m["redundant_elev_gain_ft"]
        totals["drive_time_min"] += m["drive_time_min"]
        totals["run_time_min"] += m["run_time_min"]
        totals["total_time_min"] += m["total_time_min"]

    redundant_pct = (
        (totals["redundant_distance_mi"] / totals["total_distance_mi"]) * 100.0
        if totals["total_distance_mi"] > 0
        else 0.0
    )
    redundant_elev_pct = (
        (totals["redundant_elev_gain_ft"] / totals["total_elev_gain_ft"]) * 100.0
        if totals["total_elev_gain_ft"] > 0
        else 0.0
    )

    lines.append("<h2>Totals</h2>")
    lines.append("<ul>")
    lines.append(f"<li>Total Distance: {totals['total_distance_mi']:.1f} mi</li>")
    lines.append(f"<li>New Distance: {totals['new_distance_mi']:.1f} mi</li>")
    lines.append(
        f"<li>Redundant Distance: {totals['redundant_distance_mi']:.1f} mi ({redundant_pct:.0f}% )</li>"
    )
    lines.append(
        f"<li>Total Elevation Gain: {totals['total_elev_gain_ft']:.0f} ft</li>"
    )
    lines.append(
        f"<li>Redundant Elevation Gain: {totals['redundant_elev_gain_ft']:.0f} ft ({redundant_elev_pct:.0f}% )</li>"
    )
    lines.append(f"<li>Drive Time: {totals['drive_time_min']:.0f} min</li>")
    lines.append(f"<li>Run Time: {totals['run_time_min']:.0f} min</li>")
    lines.append(f"<li>Total Time: {totals['total_time_min']:.0f} min</li>")
    lines.append("</ul>")

    if hit_list:
        lines.append("<h2>Hit List: Quick Segments</h2>")
        lines.append("<ul>")
        for item in hit_list:
            name = item.get("name", "Trail")
            dist = item.get("distance_mi", 0.0)
            gain = item.get("elev_gain_ft", 0.0)
            t = item.get("time_min", 0.0)
            lines.append(
                f"<li><b>{name}</b> – {dist:.1f} mi, {gain:.0f} ft (est. {t:.0f} min)</li>"
            )
        lines.append("</ul>")

    lines.append("</body></html>")

    with open(path, "w") as f:
        f.write("\n".join(lines))


def export_plan_files(
    daily_plans: List[Dict[str, object]],
    args: argparse.Namespace,
    *,
    csv_path: Optional[str] = None,
    write_gpx: bool = True,
    review: Optional[bool] = None,
    hit_list: Optional[List[Dict[str, object]]] = None,
    challenge_ids: Optional[Set[str]] = None,
) -> None:
    """Write CSV and HTML outputs for ``daily_plans``.

    ``csv_path`` overrides ``args.output``. GPX files and plan review are
    skipped when ``write_gpx`` is ``False`` or ``review`` is ``False``.
    When ``hit_list`` is provided, a ``hit_list.csv`` file is written and the
    items are included in the HTML report.
    """

    orig_output = args.output
    orig_review = args.review
    if getattr(args, "debug", None):
        open(args.debug, "w").close()
    if csv_path is not None:
        args.output = csv_path
    if review is not None:
        args.review = review

    summary_rows = []
    for day_plan in daily_plans:
        day_date_str = day_plan["date"].isoformat()
        gpx_part_counter = 1
        day_description_parts = []
        current_day_total_trail_distance = 0.0
        current_day_total_trail_gain = 0.0
        current_day_unique_trail_distance = 0.0
        current_day_unique_trail_gain = 0.0
        seen_segment_ids: Set[str] = set()
        num_activities_this_day = 0
        num_drives_this_day = 0
        start_names_for_day: List[str] = []

        activities_for_this_day_in_plan = day_plan.get("activities", [])

        for activity_or_drive in activities_for_this_day_in_plan:
            if activity_or_drive["type"] == "activity":
                num_activities_this_day += 1
                route = activity_or_drive["route_edges"]
                activity_name = activity_or_drive["name"]

                dist = sum(e.length_mi for e in route)
                gain = sum(e.elev_gain_ft for e in route)
                est_activity_time = total_time(
                    route, args.pace, args.grade, args.road_pace
                )

                current_day_total_trail_distance += dist
                current_day_total_trail_gain += gain
                for e in route:
                    if (
                        e.kind == "trail"
                        and e.seg_id is not None
                        and (challenge_ids is None or str(e.seg_id) in challenge_ids)
                        and e.seg_id not in seen_segment_ids
                    ):
                        current_day_unique_trail_distance += e.length_mi
                        current_day_unique_trail_gain += e.elev_gain_ft
                        seen_segment_ids.add(e.seg_id)

                if write_gpx:
                    gpx_file_name = f"{day_plan['date'].strftime('%Y%m%d')}_part{gpx_part_counter}.gpx"
                    gpx_path = os.path.join(args.gpx_dir, gpx_file_name)
                    planner_utils.write_gpx(
                        gpx_path,
                        route,
                        mark_road_transitions=args.mark_road_transitions,
                        start_name=activity_or_drive.get("start_name"),
                    )
                if activity_or_drive.get("start_name"):
                    start_names_for_day.append(activity_or_drive.get("start_name"))

                ids = []
                for e in route:
                    if (
                        e.kind != "trail"
                        or not e.seg_id
                        or (
                            challenge_ids is not None
                            and str(e.seg_id) not in challenge_ids
                        )
                    ):
                        continue
                    sid = str(e.seg_id)
                    if e.direction != "both":
                        arrow = "↑" if e.direction == "ascent" else f"({e.direction})"
                        sid += arrow
                    if sid not in ids:
                        ids.append(sid)
                trail_segment_ids_in_route = sorted(ids)
                part_desc = f"{activity_name} (Segs: {', '.join(trail_segment_ids_in_route)}; {dist:.2f}mi; {gain:.0f}ft; {est_activity_time:.1f}min)"
                day_description_parts.append(part_desc)
                gpx_part_counter += 1

            elif activity_or_drive["type"] == "drive":
                num_drives_this_day += 1
                drive_minutes = activity_or_drive["minutes"]
                day_description_parts.append(f"Drive ({drive_minutes:.1f} min)")

        if activities_for_this_day_in_plan:
            route_desc = build_route_description(
                activities_for_this_day_in_plan,
                current_day_total_trail_distance,
                day_plan["total_activity_time"],
                day_plan["total_drive_time"],
                current_day_total_trail_gain,
                challenge_ids=challenge_ids,
            )
            notes_final = day_plan.get("notes", "")
            idx = daily_plans.index(day_plan)
            if idx > 0:
                prev_time = daily_plans[idx - 1]["total_activity_time"]
                cur_time = day_plan["total_activity_time"]
                if prev_time > cur_time * 1.5:
                    extra = "easier day to recover after yesterday’s long run"
                    notes_final = f"{notes_final}; {extra}" if notes_final else extra
                elif cur_time > prev_time * 1.5:
                    extra = "big effort after easier day"
                    notes_final = f"{notes_final}; {extra}" if notes_final else extra
            day_plan["notes"] = notes_final

            start_set = {
                a.get("start_name")
                for a in activities_for_this_day_in_plan
                if a.get("type") == "activity" and a.get("start_name")
            }
            rationale_parts: List[str] = []
            if len(start_set) == 1:
                only = next(iter(start_set))
                rationale_parts.append(
                    f"Trails grouped around {only} to minimize driving."
                )
            elif len(start_set) > 1:
                rationale_parts.append(
                    "Trails from nearby areas combined for efficiency."
                )
            if num_drives_this_day:
                rationale_parts.append("Includes drive transfers between trail groups.")
            if idx > 0:
                prev_time = daily_plans[idx - 1]["total_activity_time"]
                cur_time = day_plan["total_activity_time"]
                if prev_time > cur_time * 1.5:
                    rationale_parts.append("Shorter day planned for recovery.")
                elif cur_time > prev_time * 1.5:
                    rationale_parts.append(
                        "Longer effort scheduled after an easier day."
                    )
            if not rationale_parts:
                rationale_parts.append(
                    "Routes selected based on proximity and time budget."
                )
            day_plan["rationale"] = " ".join(rationale_parts)

            redundant_miles = (
                current_day_total_trail_distance - current_day_unique_trail_distance
            )
            redundant_pct = (
                (redundant_miles / current_day_total_trail_distance) * 100.0
                if current_day_total_trail_distance > 0
                else 0.0
            )
            redundant_elev = (
                current_day_total_trail_gain - current_day_unique_trail_gain
            )
            redundant_elev_pct = (
                (redundant_elev / current_day_total_trail_gain) * 100.0
                if current_day_total_trail_gain > 0
                else 0.0
            )

            summary_rows.append(
                {
                    "date": day_date_str,
                    "plan_description": " >> ".join(day_description_parts),
                    "route_description": route_desc,
                    "total_trail_distance_mi": round(
                        current_day_total_trail_distance, 2
                    ),
                    "unique_trail_miles": round(current_day_unique_trail_distance, 2),
                    "redundant_miles": round(redundant_miles, 2),
                    "redundant_pct": round(redundant_pct, 1),
                    "total_trail_elev_gain_ft": round(current_day_total_trail_gain, 0),
                    "unique_trail_elev_gain_ft": round(
                        current_day_unique_trail_gain, 0
                    ),
                    "redundant_elev_gain_ft": round(redundant_elev, 0),
                    "redundant_elev_pct": round(redundant_elev_pct, 1),
                    "total_activity_time_min": round(
                        day_plan["total_activity_time"], 1
                    ),
                    "total_drive_time_min": round(day_plan["total_drive_time"], 1),
                    "total_time_min": round(
                        day_plan["total_activity_time"] + day_plan["total_drive_time"],
                        1,
                    ),
                    "num_activities": num_activities_this_day,
                    "num_drives": num_drives_this_day,
                    "notes": notes_final,
                    "start_trailheads": "; ".join(start_names_for_day),
                }
            )
            day_plan["metrics"] = {
                "total_distance_mi": round(current_day_total_trail_distance, 2),
                "new_distance_mi": round(current_day_unique_trail_distance, 2),
                "redundant_distance_mi": round(redundant_miles, 2),
                "redundant_distance_pct": round(redundant_pct, 1),
                "total_elev_gain_ft": round(current_day_total_trail_gain, 0),
                "redundant_elev_gain_ft": round(redundant_elev, 0),
                "redundant_elev_pct": round(redundant_elev_pct, 1),
                "drive_time_min": round(day_plan["total_drive_time"], 1),
                "run_time_min": round(day_plan["total_activity_time"], 1),
                "total_time_min": round(
                    day_plan["total_activity_time"] + day_plan["total_drive_time"], 1
                ),
            }
            debug_log(args, f"{day_date_str}: {day_plan['rationale']}")
        else:
            day_plan["rationale"] = ""
            summary_rows.append(
                {
                    "date": day_date_str,
                    "plan_description": "Unable to complete",
                    "route_description": "Unable to complete",
                    "total_trail_distance_mi": 0.0,
                    "unique_trail_miles": 0.0,
                    "redundant_miles": 0.0,
                    "redundant_pct": 0.0,
                    "total_trail_elev_gain_ft": 0.0,
                    "unique_trail_elev_gain_ft": 0.0,
                    "redundant_elev_gain_ft": 0.0,
                    "redundant_elev_pct": 0.0,
                    "total_activity_time_min": 0.0,
                    "total_drive_time_min": 0.0,
                    "total_time_min": 0.0,
                    "num_activities": 0,
                    "num_drives": 0,
                    "notes": day_plan.get("notes", ""),
                    "start_trailheads": "",
                }
            )
            day_plan["metrics"] = {
                "total_distance_mi": 0.0,
                "new_distance_mi": 0.0,
                "redundant_distance_mi": 0.0,
                "redundant_distance_pct": 0.0,
                "total_elev_gain_ft": 0.0,
                "redundant_elev_gain_ft": 0.0,
                "redundant_elev_pct": 0.0,
                "drive_time_min": 0.0,
                "run_time_min": 0.0,
                "total_time_min": 0.0,
            }
            debug_log(args, f"{day_date_str}: {day_plan['rationale']}")

    if summary_rows:
        totals = {
            "total_trail_distance_mi": 0.0,
            "unique_trail_miles": 0.0,
            "redundant_miles": 0.0,
            "total_trail_elev_gain_ft": 0.0,
            "unique_trail_elev_gain_ft": 0.0,
            "redundant_elev_gain_ft": 0.0,
            "total_activity_time_min": 0.0,
            "total_drive_time_min": 0.0,
            "total_time_min": 0.0,
        }
        for row in summary_rows:
            if row.get("plan_description") == "Unable to complete":
                continue
            totals["total_trail_distance_mi"] += row["total_trail_distance_mi"]
            totals["unique_trail_miles"] += row["unique_trail_miles"]
            totals["redundant_miles"] += row["redundant_miles"]
            totals["total_trail_elev_gain_ft"] += row["total_trail_elev_gain_ft"]
            totals["unique_trail_elev_gain_ft"] += row["unique_trail_elev_gain_ft"]
            totals["redundant_elev_gain_ft"] += row["redundant_elev_gain_ft"]
            totals["total_activity_time_min"] += row["total_activity_time_min"]
            totals["total_drive_time_min"] += row["total_drive_time_min"]
            totals["total_time_min"] += row["total_time_min"]

        total_pct = (
            (totals["redundant_miles"] / totals["total_trail_distance_mi"]) * 100.0
            if totals["total_trail_distance_mi"] > 0
            else 0.0
        )
        total_elev_pct = (
            (totals["redundant_elev_gain_ft"] / totals["total_trail_elev_gain_ft"])
            * 100.0
            if totals["total_trail_elev_gain_ft"] > 0
            else 0.0
        )

        summary_rows.append(
            {
                "date": "Totals",
                "plan_description": "",
                "route_description": "",
                "total_trail_distance_mi": round(totals["total_trail_distance_mi"], 2),
                "unique_trail_miles": round(totals["unique_trail_miles"], 2),
                "redundant_miles": round(totals["redundant_miles"], 2),
                "redundant_pct": round(total_pct, 1),
                "total_trail_elev_gain_ft": round(
                    totals["total_trail_elev_gain_ft"], 0
                ),
                "unique_trail_elev_gain_ft": round(
                    totals["unique_trail_elev_gain_ft"], 0
                ),
                "redundant_elev_gain_ft": round(totals["redundant_elev_gain_ft"], 0),
                "redundant_elev_pct": round(total_elev_pct, 1),
                "total_activity_time_min": round(totals["total_activity_time_min"], 1),
                "total_drive_time_min": round(totals["total_drive_time_min"], 1),
                "total_time_min": round(totals["total_time_min"], 1),
                "num_activities": "",
                "num_drives": "",
                "notes": "",
                "start_trailheads": "",
            }
        )

        fieldnames = list(summary_rows[0].keys())
        with open(args.output, "w", newline="") as f:
            writer = csv.DictWriter(f, fieldnames=fieldnames)
            writer.writeheader()
            writer.writerows(summary_rows)
        if hit_list is not None:
            hit_path = os.path.join(
                os.path.dirname(args.output),
                "hit_list.csv",
            )
            with open(hit_path, "w", newline="") as hf:
                hw = csv.DictWriter(
                    hf,
                    fieldnames=[
                        "name",
                        "segments",
                        "distance_mi",
                        "elev_gain_ft",
                        "time_min",
                    ],
                )
                hw.writeheader()
                hw.writerows(hit_list)
    else:
        default_fieldnames = [
            "date",
            "plan_description",
            "route_description",
            "total_trail_distance_mi",
            "unique_trail_miles",
            "redundant_miles",
            "redundant_pct",
            "total_trail_elev_gain_ft",
            "unique_trail_elev_gain_ft",
            "redundant_elev_gain_ft",
            "redundant_elev_pct",
            "total_activity_time_min",
            "total_drive_time_min",
            "total_time_min",
            "num_activities",
            "num_drives",
        ]
        with open(args.output, "w", newline="") as f:
            writer = csv.DictWriter(f, fieldnames=default_fieldnames)
            writer.writeheader()
        if hit_list is not None:
            hit_path = os.path.join(
                os.path.dirname(args.output),
                "hit_list.csv",
            )
            with open(hit_path, "w", newline="") as hf:
                hw = csv.DictWriter(
                    hf,
                    fieldnames=[
                        "name",
                        "segments",
                        "distance_mi",
                        "elev_gain_ft",
                        "time_min",
                    ],
                )
                hw.writeheader()
                hw.writerows(hit_list)

    if args.review and summary_rows:
        plan_text = "\n".join(
            f"{r['date']}: {r['plan_description']}" for r in summary_rows
        )
        run_id = datetime.datetime.now().strftime("%Y%m%d_%H%M%S")
        try:
            plan_review.review_plan(plan_text, run_id)
            print(f"Review saved to reviews/{run_id}.jsonl")
        except Exception as e:
            print(f"Review failed: {e}")

    if write_gpx and daily_plans and any(dp.get("activities") for dp in daily_plans):
        colors = [
            "Red",
            "Blue",
            "Green",
            "Magenta",
            "Cyan",
            "Orange",
            "Purple",
            "Brown",
        ]
        full_gpx_path = os.path.join(args.gpx_dir, "full_timespan.gpx")
        planner_utils.write_multiday_gpx(
            full_gpx_path,
            daily_plans,
            mark_road_transitions=args.mark_road_transitions,
            colors=colors,
        )

    html_out = os.path.splitext(args.output)[0] + ".html"
    img_dir = os.path.join(os.path.dirname(html_out), "plan_images")

    write_plan_html(
        html_out,
        daily_plans,
        img_dir,
        dem_path=args.dem,
        hit_list=hit_list,
    )
    print(f"HTML plan written to {html_out}")

    print(f"Challenge plan written to {args.output}")
    if write_gpx:
        if not daily_plans or not any(dp.get("activities") for dp in daily_plans):
            gpx_files_present = False
            if os.path.exists(args.gpx_dir):
                gpx_files_present = any(
                    f.endswith(".gpx") for f in os.listdir(args.gpx_dir)
                )

            if not gpx_files_present:
                print(f"No GPX files generated as no activities were planned.")
            else:
                print(
                    f"GPX files may exist in {args.gpx_dir} from previous runs, but no new activities were planned in this run."
                )
        else:
            print(f"GPX files written to {args.gpx_dir}")

    args.output = orig_output
    args.review = orig_review


def main(argv=None):
    if argv is None:
        argv = sys.argv[1:]

    # Determine configuration file location before parsing full args
    config_path = None
    for i, arg in enumerate(argv):
        if arg == "--config" and i + 1 < len(argv):
            config_path = argv[i + 1]
            break
        if arg.startswith("--config="):
            config_path = arg.split("=", 1)[1]
            break
    if config_path is None:
        default_yaml = os.path.join("config", "planner_config.yaml")
        default_json = os.path.join("config", "planner_config.json")
        if os.path.exists(default_yaml):
            config_path = default_yaml
        elif os.path.exists(default_json):
            config_path = default_json

    config_defaults: Dict[str, object] = {}
    if config_path and os.path.exists(config_path):
        try:
            cfg = load_config(config_path)
            config_defaults = asdict(cfg)
        except Exception:
            config_defaults = {}

    parser = argparse.ArgumentParser(description="Challenge route planner")
    parser.set_defaults(**config_defaults)

    parser.add_argument(
        "--config", default=config_path, help="Path to config YAML or JSON file"
    )
    parser.add_argument(
        "--start-date",
        required="start_date" not in config_defaults,
        help="Challenge start date YYYY-MM-DD",
    )
    parser.add_argument(
        "--end-date",
        required="end_date" not in config_defaults,
        help="Challenge end date YYYY-MM-DD",
    )
    parser.add_argument(
        "--time",
        default=config_defaults.get("time", "4h"),
        help="Default daily time budget when --daily-hours-file is not provided",
    )
    parser.add_argument(
        "--daily-hours-file",
        default=config_defaults.get("daily_hours_file"),
        help="JSON mapping YYYY-MM-DD dates to available hours for that day",
    )
    parser.add_argument(
        "--pace",
        required="pace" not in config_defaults,
        type=float,
        help="Base running pace (min/mi)",
    )
    parser.add_argument(
        "--grade",
        type=float,
        default=config_defaults.get("grade", 0.0),
        help="Seconds added per 100ft climb",
    )
    parser.add_argument(
        "--segments",
        default=config_defaults.get("segments", "data/traildata/trail.json"),
        help="Trail segment JSON file",
    )
    parser.add_argument(
        "--dem",
        help="Optional DEM GeoTIFF from clip_srtm.py for segment elevation",
    )
    parser.add_argument("--roads", help="Optional road connector GeoJSON or .pbf")
    parser.add_argument("--trailheads", help="Optional trailhead JSON or CSV file")
    parser.add_argument(
        "--home-lat",
        type=float,
        default=config_defaults.get("home_lat", 43.635278),
        help="Home latitude for drive time estimates",
    )
    parser.add_argument(
        "--home-lon",
        type=float,
        default=config_defaults.get("home_lon", -116.205),
        help="Home longitude for drive time estimates",
    )
    parser.add_argument(
        "--max-road",
        type=float,
        default=config_defaults.get("max_road", 3.0),
        help="Max road distance per connector (mi)",
    )
    parser.add_argument(
        "--road-threshold",
        type=float,
        default=config_defaults.get("road_threshold", 0.25),
        help="Fractional speed advantage required to choose a road connector",
    )
    parser.add_argument(
        "--spur-length-thresh",
        type=float,
        default=config_defaults.get("spur_length_thresh", 0.3),
        help="Trail length in miles below which spur detours are considered",
    )
    parser.add_argument(
        "--spur-road-bonus",
        type=float,
        default=config_defaults.get("spur_road_bonus", 0.25),
        help="Additional road miles allowed when exiting a short spur",
    )
    parser.add_argument(
        "--road-pace",
        type=float,
        default=config_defaults.get("road_pace", 12.0),
        help="Pace on roads (min/mi)",
    )
    parser.add_argument(
        "--perf",
        default=config_defaults.get("perf", "data/segment_perf.csv"),
        help="CSV of previous segment completions",
    )
    parser.add_argument("--year", type=int, help="Filter completions to this year")
    parser.add_argument(
        "--remaining", help="Comma-separated list or file of segments to include"
    )
    parser.add_argument(
        "--output",
        default=config_defaults.get("output", "challenge_plan.csv"),
        help="Output CSV summary file",
    )
    parser.add_argument(
        "--gpx-dir",
        default=config_defaults.get("gpx_dir", "gpx"),
        help="Directory for GPX output",
    )
    parser.add_argument(
        "--output-dir",
        default=config_defaults.get("output_dir"),
        help="Directory to store all outputs for this run",
    )
    parser.add_argument(
        "--auto-output-dir",
        action="store_true",
        default=config_defaults.get("auto_output_dir", False),
        help="Automatically create dated output directory when --output-dir is not given",
    )
    parser.add_argument(
        "--no-mark-road-transitions",
        dest="mark_road_transitions",
        action="store_false",
        help="Do not annotate GPX files with waypoints and track extensions for road sections",
    )
    parser.set_defaults(mark_road_transitions=True)
    parser.add_argument(
        "--average-driving-speed-mph",
        type=float,
        default=config_defaults.get("average_driving_speed_mph", 30.0),
        help="Average driving speed in mph for estimating travel time between activity clusters",
    )
    parser.add_argument(
        "--max-drive-minutes-per-transfer",
        type=float,
        default=config_defaults.get("max_drive_minutes_per_transfer", 30.0),
        help="Maximum allowed driving time between clusters on the same day",
    )
    parser.add_argument(
        "--review",
        action="store_true",
        default=config_defaults.get("review", False),
        help="Send final plan for AI review",
    )
    parser.add_argument(
        "--debug",
        metavar="PATH",
        help="Write per-day route rationale to this file",
    )
    parser.add_argument(
        "--precompute-paths",
        action="store_true",
        default=config_defaults.get("precompute_paths", True),
        help="Precompute all-pairs shortest paths between key graph nodes",
    )
    parser.add_argument(
        "--redundancy-threshold",
        type=float,
        default=config_defaults.get("redundancy_threshold", 0.2),
        help="Maximum acceptable redundant distance ratio",
    )
    parser.add_argument(
        "--no-connector-trails",
        dest="allow_connector_trails",
        action="store_false",
        help="Disallow using non-challenge trail connectors",
    )
    parser.set_defaults(
        allow_connector_trails=config_defaults.get("allow_connector_trails", True)
    )
    parser.add_argument(
        "--rpp-timeout",
        type=float,
        default=config_defaults.get("rpp_timeout", 5.0),
        help="Time limit in seconds for RPP solver",
    )
    parser.add_argument(
        "--draft-every",
        type=int,
        metavar="N",
        default=0,
        help="Write draft CSV and HTML files every N days",
    )

    args = parser.parse_args(argv)

    if "--time" in argv and "--daily-hours-file" not in argv:
        args.daily_hours_file = None

    output_dir = args.output_dir
    if output_dir is None and args.auto_output_dir:
        today = datetime.date.today().isoformat()
        output_dir = os.path.join("outputs", f"plan_{today}")
        args.output_dir = output_dir
    if output_dir:
        os.makedirs(output_dir, exist_ok=True)
        args.output = os.path.join(output_dir, os.path.basename(args.output))
        args.gpx_dir = os.path.join(output_dir, os.path.basename(args.gpx_dir))

    home_coord = None
    if args.home_lat is not None and args.home_lon is not None:
        home_coord = (args.home_lon, args.home_lat)

    start_date = datetime.date.fromisoformat(args.start_date)
    end_date = datetime.date.fromisoformat(args.end_date)
    if end_date < start_date:
        parser.error("--end-date must not be before --start-date")
    num_days = (end_date - start_date).days + 1

    budget = planner_utils.parse_time_budget(args.time)

    daily_budget_minutes: Dict[datetime.date, float] = {}
    user_hours: Dict[datetime.date, float] = {}
    daily_hours_file = args.daily_hours_file
    if daily_hours_file and os.path.exists(daily_hours_file):
        with open(daily_hours_file) as f:
            raw = json.load(f)
        for k, v in raw.items():
            try:
                d = datetime.date.fromisoformat(k)
            except ValueError:
                continue
            if d < start_date or d > end_date:
                continue
            try:
                hours = float(v)
            except (TypeError, ValueError):
                continue
            if hours < 0:
                hours = 0
            user_hours[d] = hours

    default_daily_minutes = 240.0 if daily_hours_file else budget
    for i in range(num_days):
        day = start_date + datetime.timedelta(days=i)
        hours = user_hours.get(day, default_daily_minutes / 60.0)
        daily_budget_minutes[day] = hours * 60.0
    all_trail_segments = planner_utils.load_segments(args.segments)
    if args.dem:
        planner_utils.add_elevation_from_dem(all_trail_segments, args.dem)
    access_coord_lookup: Dict[str, Tuple[float, float]] = {}
    tmp_access: Dict[str, List[Tuple[float, float]]] = defaultdict(list)
    for e in all_trail_segments:
        if e.access_from:
            tmp_access[e.access_from].extend([e.start, e.end])
    for name, nodes in tmp_access.items():
        if not nodes:
            continue
        counts: Dict[Tuple[float, float], int] = defaultdict(int)
        for n in nodes:
            counts[n] += 1
        best = max(counts.items(), key=lambda kv: kv[1])[0]
        access_coord_lookup[name] = best
    all_road_segments: List[Edge] = []
    if args.roads:
        bbox = None
        if args.roads.lower().endswith(".pbf"):
            bbox = planner_utils.bounding_box_from_edges(all_trail_segments)
        all_road_segments = planner_utils.load_roads(args.roads, bbox=bbox)
    road_graph_for_drive = planner_utils.build_road_graph(all_road_segments)
    road_node_set: Set[Tuple[float, float]] = {e.start for e in all_road_segments} | {
        e.end for e in all_road_segments
    }

    trailhead_lookup: Dict[Tuple[float, float], str] = {}
    if args.trailheads and os.path.exists(args.trailheads):
        trailhead_lookup = planner_utils.load_trailheads(args.trailheads)

    # This graph is used for on-foot routing *within* macro-clusters
    on_foot_routing_graph_edges = all_trail_segments + all_road_segments
    G = build_nx_graph(
        on_foot_routing_graph_edges, args.pace, args.grade, args.road_pace
    )

    path_cache: dict | None = None
    if args.precompute_paths:
        key_nodes = {e.start for e in on_foot_routing_graph_edges} | {
            e.end for e in on_foot_routing_graph_edges
        }
        path_cache = {}
        for n in key_nodes:
            _, paths = nx.single_source_dijkstra(G, n, weight="weight")
            path_cache[n] = {t: paths[t] for t in key_nodes if t in paths}
    else:
        path_cache = {}

    tracking = planner_utils.load_segment_tracking(
        os.path.join("config", "segment_tracking.json"), args.segments
    )
    completed_segment_ids = {sid for sid, done in tracking.items() if done}
    completed_segment_ids |= planner_utils.load_completed(args.perf, args.year or 0)

    current_challenge_segment_ids = None
    if args.remaining:
        current_challenge_segment_ids = set(parse_remaining(args.remaining))
    if current_challenge_segment_ids is None:
        current_challenge_segment_ids = {
            str(e.seg_id) for e in all_trail_segments
        } - completed_segment_ids

    current_challenge_segments = [
        e for e in all_trail_segments if str(e.seg_id) in current_challenge_segment_ids
    ]

    quick_hits = planner_utils.identify_quick_hits(
        current_challenge_segments,
        args.pace,
        args.grade,
        args.road_pace,
    )

    # nodes list might be useful later for starting points, keep it around
    # nodes = list({e.start for e in on_foot_routing_graph_edges} | {e.end for e in on_foot_routing_graph_edges})

    potential_macro_clusters = identify_macro_clusters(
        current_challenge_segments,  # Only uncompleted trail segments
        all_road_segments,  # All road segments
        args.pace,
        args.grade,
        args.road_pace,
    )

    # Further split any macro-clusters that appear too large for a single day's
    # budget.  The "cluster_segments" helper uses a spatial KMeans followed by
    # a greedy time-based split which keeps each resulting cluster under the
    # provided budget whenever possible.
    expanded_clusters: List[Tuple[List[Edge], Set[Tuple[float, float]]]] = []
    for cluster_edges, cluster_nodes in potential_macro_clusters:
        if not cluster_edges:
            continue
        naive_time = total_time(cluster_edges, args.pace, args.grade, args.road_pace)
        oversized_threshold = 1.5 * budget
        if naive_time > oversized_threshold:
            debug_log(
                args, f"splitting large cluster of {naive_time:.1f} min into parts"
            )
            max_parts = max(1, int(np.ceil(naive_time / budget)))
            subclusters = cluster_segments(
                cluster_edges,
                pace=args.pace,
                grade=args.grade,
                budget=budget,
                max_clusters=max_parts,
                road_pace=args.road_pace,
            )
            for sub in subclusters:
                if not sub:
                    continue
                sub_nodes = {pt for e in sub for pt in (e.start, e.end)}
                expanded_clusters.append((sub, sub_nodes))
        else:
            expanded_clusters.append((cluster_edges, cluster_nodes))

    unplanned_macro_clusters = [mc for mc in expanded_clusters if mc[0]]

    # Ensure each cluster can be routed; if not, break it into simpler pieces
    processed_clusters: List[Tuple[List[Edge], Set[Tuple[float, float]]]] = []
    for cluster_segs, cluster_nodes in unplanned_macro_clusters:
        cluster_centroid = (
            sum(midpoint(e)[0] for e in cluster_segs) / len(cluster_segs),
            sum(midpoint(e)[1] for e in cluster_segs) / len(cluster_segs),
        )
        node_tree_tmp = build_kdtree(list(cluster_nodes))
        start_node = nearest_node(node_tree_tmp, cluster_centroid)
        initial_route = plan_route(
            G,
            cluster_segs,
            start_node,
            args.pace,
            args.grade,
            args.road_pace,
            args.max_road,
            args.road_threshold,
            path_cache,
            use_rpp=False,
            allow_connectors=args.allow_connector_trails,
            rpp_timeout=args.rpp_timeout,
            debug_args=args,
            spur_length_thresh=args.spur_length_thresh,
            spur_road_bonus=args.spur_road_bonus,
        )
        if initial_route:
            processed_clusters.append((cluster_segs, cluster_nodes))
            continue

        if len(cluster_segs) == 1:
            processed_clusters.append((cluster_segs, cluster_nodes))
            continue

        connectivity_subs = split_cluster_by_connectivity(
            cluster_segs,
            G,
            args.max_road,
        )

        if len(connectivity_subs) > 1:
            debug_log(
                args,
                f"split cluster into {len(connectivity_subs)} parts due to connectivity",
            )
            for sub in connectivity_subs:
                nodes = {pt for e in sub for pt in (e.start, e.end)}
                processed_clusters.append((sub, nodes))
            continue

        extended_route = plan_route(
            G,
            cluster_segs,
            start_node,
            args.pace,
            args.grade,
            args.road_pace,
            args.max_road * 3,
            args.road_threshold,
            path_cache,
            use_rpp=False,
            allow_connectors=args.allow_connector_trails,
            rpp_timeout=args.rpp_timeout,
            debug_args=args,
            spur_length_thresh=args.spur_length_thresh,
            spur_road_bonus=args.spur_road_bonus,
        )
        if extended_route:
            debug_log(args, "extended route successful")
            processed_clusters.append((cluster_segs, cluster_nodes))
        else:
            debug_log(args, "extended route failed; splitting segments")
            for seg in cluster_segs:
                processed_clusters.append(([seg], {seg.start, seg.end}))

    unplanned_macro_clusters: List[ClusterInfo] = []
    for cluster_segs, cluster_nodes in processed_clusters:
        start_candidates: List[Tuple[Tuple[float, float], Optional[str]]] = []
        access_counts: Dict[str, int] = defaultdict(int)
        for seg in cluster_segs:
            if seg.access_from:
                access_counts[seg.access_from] += 1
        if access_counts:
            for name, _ in sorted(access_counts.items(), key=lambda kv: -kv[1]):
                if name in access_coord_lookup:
                    start_candidates.append((access_coord_lookup[name], name))
        for n in cluster_nodes:
            if n in trailhead_lookup:
                start_candidates.append((n, trailhead_lookup[n]))
        if not start_candidates:
            best_node = None
            best_dist = float("inf")
            road_tree = build_kdtree(list(road_node_set)) if road_node_set else None
            for seg in cluster_segs:
                for cand in (seg.start, seg.end):
                    if road_tree:
                        nearest_road = nearest_node(road_tree, cand)
                        dist = planner_utils._haversine_mi(nearest_road, cand)
                    else:
                        dist = float("inf")
                    if dist < best_dist:
                        best_dist = dist
                        best_node = cand
            if best_node is not None:
                start_candidates.append((best_node, None))
        if not start_candidates:
            centroid = (
                sum(midpoint(e)[0] for e in cluster_segs) / len(cluster_segs),
                sum(midpoint(e)[1] for e in cluster_segs) / len(cluster_segs),
            )
            tree_tmp = build_kdtree(list(cluster_nodes))
            start_candidates.append((nearest_node(tree_tmp, centroid), None))
        unplanned_macro_clusters.append(
            ClusterInfo(cluster_segs, cluster_nodes, start_candidates)
        )

    all_on_foot_nodes = list(G.nodes())  # Get all nodes from the on-foot routing graph

    os.makedirs(args.gpx_dir, exist_ok=True)
    # summary_rows = [] # This will be populated by the new planning loop (or rather, daily_plans will be used)
    daily_plans = []
    failed_cluster_signatures: Set[Tuple[str, ...]] = set()

    day_iter = tqdm(range(num_days), desc="Planning days", unit="day")
    for day_idx in day_iter:
        if not unplanned_macro_clusters:
            break
        cur_date = start_date + datetime.timedelta(days=day_idx)
        todays_total_budget_minutes = daily_budget_minutes.get(cur_date, budget)
        activities_for_this_day = []
        time_spent_on_activities_today = 0.0
        time_spent_on_drives_today = 0.0
        last_activity_end_coord = None

        while True:
            best_cluster_to_add_info = None
            candidate_pool = []

            # Compute a simple isolation score for each remaining cluster
            cluster_centroids: List[Tuple[float, float]] = []
            for cluster in unplanned_macro_clusters:
                segs = cluster.edges
                cx = sum(midpoint(e)[0] for e in segs) / len(segs)
                cy = sum(midpoint(e)[1] for e in segs) / len(segs)
                cluster_centroids.append((cx, cy))

            isolation_lookup = {}
            for idx, (cx, cy) in enumerate(cluster_centroids):
                if len(cluster_centroids) == 1:
                    isolation_lookup[idx] = math.inf
                else:
                    min_dist = min(
                        math.hypot(cx - ox, cy - oy)
                        for j, (ox, oy) in enumerate(cluster_centroids)
                        if j != idx
                    )
                    isolation_lookup[idx] = min_dist

            cluster_iter = tqdm(
                enumerate(unplanned_macro_clusters),
                desc=f"Day {day_idx+1} candidates",
                unit="cluster",
                leave=False,
            )
            for cluster_idx, cluster_candidate in cluster_iter:
                cluster_segs = cluster_candidate.edges
                cluster_nodes = cluster_candidate.nodes
                start_candidates = cluster_candidate.start_candidates
                if not cluster_segs:
                    continue

                if not all_on_foot_nodes:
                    tqdm.write(
                        "Warning: No nodes in on_foot_routing_graph. Cannot determine start for cluster.",
                        file=sys.stderr,
                    )
                    continue

                cluster_centroid = (
                    sum(midpoint(e)[0] for e in cluster_segs) / len(cluster_segs),
                    sum(midpoint(e)[1] for e in cluster_segs) / len(cluster_segs),
                )

                drive_origin = (
                    last_activity_end_coord if last_activity_end_coord else home_coord
                )
                best_start_node = None
                best_start_name = None
                best_drive_time_to_start = float("inf")
                for cand_node, cand_name in start_candidates:
                    drive_time_tmp = 0.0
                    if drive_origin and all_road_segments:
                        drive_time_tmp = planner_utils.estimate_drive_time_minutes(
                            drive_origin,
                            cand_node,
                            road_graph_for_drive,
                            args.average_driving_speed_mph,
                        )
                        drive_time_tmp += DRIVE_PARKING_OVERHEAD_MIN
                    if drive_time_tmp < best_drive_time_to_start:
                        best_drive_time_to_start = drive_time_tmp
                        best_start_node = cand_node
                        best_start_name = cand_name

                if (
                    drive_origin == home_coord
                    and best_start_node is not None
                    and planner_utils._haversine_mi(drive_origin, best_start_node)
                    <= MIN_DRIVE_DISTANCE_MI
                ):
                    best_drive_time_to_start = 0.0

                if best_start_node is None:
                    tmp_tree = build_kdtree(list(cluster_nodes))
                    best_start_node = nearest_node(tmp_tree, cluster_centroid)
                    best_start_name = None
                    best_drive_time_to_start = 0.0

                cluster_sig = tuple(sorted(str(e.seg_id) for e in cluster_segs))
                if cluster_sig in failed_cluster_signatures:
                    continue

                route_edges = plan_route(
                    G,  # This is the on_foot_routing_graph
                    cluster_segs,
                    best_start_node,
                    args.pace,
                    args.grade,
                    args.road_pace,
                    args.max_road,
                    args.road_threshold,
                    path_cache,
                    use_rpp=True,
                    allow_connectors=args.allow_connector_trails,
                    rpp_timeout=args.rpp_timeout,
                    debug_args=args,
                    spur_length_thresh=args.spur_length_thresh,
                    spur_road_bonus=args.spur_road_bonus,
                )
                if not route_edges:
                    if len(cluster_segs) == 1:
                        seg = cluster_segs[0]
                        if seg.direction == "both":
                            rev = Edge(
                                seg.seg_id,
                                seg.name,
                                seg.end,
                                seg.start,
                                seg.length_mi,
                                seg.elev_gain_ft,
                                list(reversed(seg.coords)),
                                seg.kind,
                                seg.direction,
                                seg.access_from,
                            )
                            route_edges = [seg, rev]
                        else:
                            route_edges = [seg]
                    else:
                        extended_route = plan_route(
                            G,
                            cluster_segs,
                            best_start_node,
                            args.pace,
                            args.grade,
                            args.road_pace,
                            args.max_road * 3,
                            args.road_threshold,
                            path_cache,
                            use_rpp=True,
                            allow_connectors=args.allow_connector_trails,
                            rpp_timeout=args.rpp_timeout,
                            debug_args=args,
                            spur_length_thresh=args.spur_length_thresh,
                            spur_road_bonus=args.spur_road_bonus,
                        )
                        if extended_route:
                            debug_log(args, "extended route successful")
                            route_edges = extended_route
                        else:
                            failed_cluster_signatures.add(cluster_sig)
                            tqdm.write(
                                f"Skipping unroutable cluster with segments {[e.seg_id for e in cluster_segs]}",
                                file=sys.stderr,
                            )
                            debug_log(args, "extended route failed; skipping cluster")
                            continue

                estimated_activity_time = total_time(
                    route_edges, args.pace, args.grade, args.road_pace
                )
                current_drive_time = best_drive_time_to_start
                drive_from_coord_for_this_candidate = drive_origin
                drive_to_coord_for_this_candidate = best_start_node

                if last_activity_end_coord and best_drive_time_to_start < float("inf"):
                    walk_time = float("inf")
                    walk_edges: List[Edge] = []
                    try:
                        walk_path = nx.shortest_path(
                            G, drive_origin, best_start_node, weight="weight"
                        )
                        walk_edges = edges_from_path(G, walk_path)
                        walk_time = total_time(
                            walk_edges, args.pace, args.grade, args.road_pace
                        )
                    except (nx.NetworkXNoPath, nx.NodeNotFound):
                        pass

                    drive_time_tmp, drive_dist_tmp = (
                        planner_utils.estimate_drive_time_minutes(
                            drive_origin,
                            best_start_node,
                            road_graph_for_drive,
                            args.average_driving_speed_mph,
                            return_distance=True,
                        )
                    )
                    drive_time_tmp += DRIVE_PARKING_OVERHEAD_MIN
                    if (
                        drive_from_coord_for_this_candidate == home_coord
                        and drive_dist_tmp <= MIN_DRIVE_DISTANCE_MI
                    ):
                        drive_time_tmp = 0.0

                    walk_completion_time = sum(
                        planner_utils.estimate_time(
                            e, args.pace, args.grade, args.road_pace
                        )
                        for e in walk_edges
                        if e.seg_id is not None
                        and str(e.seg_id) in current_challenge_segment_ids
                    )
                    adjusted_walk = walk_time - walk_completion_time
                    factor = DRIVE_FASTER_FACTOR + (
                        COMPLETE_SEGMENT_BONUS if walk_completion_time > 0 else 0.0
                    )

                    if walk_time < float("inf") and (
                        adjusted_walk <= drive_time_tmp * factor
                        or adjusted_walk - drive_time_tmp <= MIN_DRIVE_TIME_SAVINGS_MIN
                        or drive_dist_tmp <= MIN_DRIVE_DISTANCE_MI
                    ):
                        route_edges = walk_edges + route_edges
                        estimated_activity_time += walk_time
                        current_drive_time = 0.0

                if current_drive_time > args.max_drive_minutes_per_transfer:
                    continue

                if (
                    time_spent_on_activities_today
                    + estimated_activity_time
                    + time_spent_on_drives_today
                    + current_drive_time
                ) <= todays_total_budget_minutes:
                    candidate_pool.append(
                        {
                            "cluster_original_index": cluster_idx,
                            "route_edges": route_edges,
                            "activity_time": estimated_activity_time,
                            "drive_time": current_drive_time,
                            "drive_from": drive_from_coord_for_this_candidate,
                            "drive_to": drive_to_coord_for_this_candidate,
                            "start_name": best_start_name,
                            "start_coord": best_start_node,
                            "ignored_budget": False,
                            "isolation_score": isolation_lookup.get(cluster_idx, 0.0),
                        }
                    )

            if candidate_pool:
                candidate_pool.sort(
                    key=lambda c: (
                        c["drive_time"],
                        -(c["activity_time"] + c["drive_time"]),
                        -c.get("isolation_score", 0.0),
                    )
                )
                best_cluster_to_add_info = candidate_pool[0]

            if best_cluster_to_add_info:
                if (
                    best_cluster_to_add_info["drive_time"] > 0
                    and best_cluster_to_add_info["drive_from"]
                    and best_cluster_to_add_info["drive_to"]
                ):
                    activities_for_this_day.append(
                        {
                            "type": "drive",
                            "minutes": best_cluster_to_add_info["drive_time"],
                            "from_coord": best_cluster_to_add_info["drive_from"],
                            "to_coord": best_cluster_to_add_info["drive_to"],
                        }
                    )
                    time_spent_on_drives_today += best_cluster_to_add_info["drive_time"]

                act_route_edges = best_cluster_to_add_info["route_edges"]
                activities_for_this_day.append(
                    {
                        "type": "activity",
                        "route_edges": act_route_edges,
                        "name": f"Activity Part {len([a for a in activities_for_this_day if a['type'] == 'activity']) + 1}",
                        "ignored_budget": best_cluster_to_add_info.get(
                            "ignored_budget", False
                        ),
                        "start_name": best_cluster_to_add_info.get("start_name"),
                        "start_coord": best_cluster_to_add_info.get("start_coord"),
                    }
                )
                time_spent_on_activities_today += best_cluster_to_add_info[
                    "activity_time"
                ]
                last_activity_end_coord = act_route_edges[-1].end

                unplanned_macro_clusters.pop(
                    best_cluster_to_add_info["cluster_original_index"]
                )
            else:
                if unplanned_macro_clusters and todays_total_budget_minutes > 0:
                    fallback_cluster = unplanned_macro_clusters.pop(0)
                    if fallback_cluster.start_candidates:
                        start_node, start_name = fallback_cluster.start_candidates[0]
                    else:
                        start_node = fallback_cluster.edges[0].start
                        start_name = None
                    act_route_edges = plan_route(
                        G,
                        fallback_cluster.edges,
                        start_node,
                        args.pace,
                        args.grade,
                        args.road_pace,
                        args.max_road,
                        args.road_threshold,
                        path_cache,
                        use_rpp=True,
                        allow_connectors=args.allow_connector_trails,
                        debug_args=args,
                        spur_length_thresh=args.spur_length_thresh,
                        spur_road_bonus=args.spur_road_bonus,
                    )
                    if act_route_edges:
                        activities_for_this_day.append(
                            {
                                "type": "activity",
                                "route_edges": act_route_edges,
                                "name": f"Activity Part {len([a for a in activities_for_this_day if a['type'] == 'activity']) + 1}",
                                "ignored_budget": True,
                                "start_name": start_name,
                                "start_coord": start_node,
                            }
                        )
                        time_spent_on_activities_today += total_time(
                            act_route_edges,
                            args.pace,
                            args.grade,
                            args.road_pace,
                        )
                        last_activity_end_coord = act_route_edges[-1].end
                break

        if activities_for_this_day:
            total_day_time = time_spent_on_activities_today + time_spent_on_drives_today
            note_parts = []
            if total_day_time > todays_total_budget_minutes:
                note_parts.append(
                    f"over budget by {total_day_time - todays_total_budget_minutes:.1f} min"
                )
            else:
                note_parts.append("fits budget")
            if todays_total_budget_minutes <= 120:
                note_parts.append("night run \u2013 kept easy")
            if todays_total_budget_minutes >= 240 and total_day_time > 0:
                note_parts.append(
                    "long route scheduled on weekend to utilize extra time"
                )
            notes = "; ".join(note_parts)
            daily_plans.append(
                {
                    "date": cur_date,
                    "activities": activities_for_this_day,
                    "total_activity_time": time_spent_on_activities_today,
                    "total_drive_time": time_spent_on_drives_today,
                    "notes": notes,
                }
            )
            day_iter.set_postfix(note=notes)
        else:
            daily_plans.append(
                {
                    "date": cur_date,
                    "activities": [],
                    "total_activity_time": 0.0,
                    "total_drive_time": 0.0,
                    "notes": "",
                }
            )
            day_iter.set_postfix(note="no activities")

        if (
            args.draft_every
            and args.draft_every > 0
            and (day_idx + 1) % args.draft_every == 0
        ):
            draft_csv = os.path.splitext(args.output)[0] + f"_draft_{day_idx+1}.csv"
            export_plan_files(
                daily_plans,
                args,
                csv_path=draft_csv,
                write_gpx=True,
                review=False,
                hit_list=quick_hits,
                challenge_ids=current_challenge_segment_ids,
            )

    # Smooth the schedule if we have lightly used days and remaining clusters
    smooth_daily_plans(
        daily_plans,
        unplanned_macro_clusters,
        daily_budget_minutes,
        G,
        args.pace,
        args.grade,
        args.road_pace,
        args.max_road,
        args.road_threshold,
        path_cache,
        allow_connector_trails=args.allow_connector_trails,
        rpp_timeout=args.rpp_timeout,
        road_graph=road_graph_for_drive,
        average_driving_speed_mph=args.average_driving_speed_mph,
        home_coord=home_coord,
        spur_length_thresh=args.spur_length_thresh,
        spur_road_bonus=args.spur_road_bonus,
        debug_args=args,
    )

    # After smoothing, ensure all segments have been scheduled. If any
    # clusters remain unscheduled the plan is infeasible.
    if unplanned_macro_clusters:
        remaining_ids: Set[str] = set()
        for cluster in unplanned_macro_clusters:
            for seg in cluster.edges:
                if seg.seg_id is not None:
                    remaining_ids.add(str(seg.seg_id))

        avg_hours = (
            sum(daily_budget_minutes.values()) / len(daily_budget_minutes) / 60.0
            if daily_budget_minutes
            else 0.0
        )
        msg = (
            f"With {avg_hours:.1f} hours/day from {start_date} to {end_date}, "
            "it's impossible to complete all trails. Extend the timeframe or "
            "increase daily budget."
        )
        if remaining_ids:
            msg += " Unscheduled segment IDs: " + ", ".join(sorted(remaining_ids))
        tqdm.write(msg, file=sys.stderr)

    export_plan_files(
        daily_plans,
        args,
        hit_list=quick_hits,
        challenge_ids=current_challenge_segment_ids,
    )


if __name__ == "__main__":
    main()<|MERGE_RESOLUTION|>--- conflicted
+++ resolved
@@ -787,7 +787,6 @@
 ) -> List[Edge]:
     """Plan an efficient loop through ``edges`` starting and ending at ``start``."""
 
-<<<<<<< HEAD
     debug_log(debug_args, f"plan_route: {len(edges)} segs from {start}, use_rpp={use_rpp}")
 
     cluster_nodes = {e.start for e in edges} | {e.end for e in edges}
@@ -795,11 +794,7 @@
         tree_tmp = build_kdtree(list(cluster_nodes))
         start = nearest_node(tree_tmp, start)
         debug_log(debug_args, f"adjusted start to {start}")
-=======
-    debug_log(
-        debug_args, f"plan_route: {len(edges)} segs from {start}, use_rpp={use_rpp}"
-    )
->>>>>>> 750fdbc2
+
     if _edges_form_tree(edges) and all(e.direction == "both" for e in edges):
         try:
             tree_route = _plan_route_tree(edges, start)
